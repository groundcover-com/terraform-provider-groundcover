// SPDX-License-Identifier: MPL-2.0

package provider

import (
	"context"
	"fmt"
	"os"
	"regexp"
	"testing"

	"github.com/hashicorp/terraform-plugin-testing/helper/acctest"
	"github.com/hashicorp/terraform-plugin-testing/helper/resource"
	"github.com/hashicorp/terraform-plugin-testing/terraform"
)

func TestAccMonitorResource(t *testing.T) {
	name := acctest.RandomWithPrefix("test-monitor")
	updatedName := acctest.RandomWithPrefix("test-monitor-updated")

	resource.Test(t, resource.TestCase{
		PreCheck:                 func() { testAccPreCheck(t) },
		ProtoV6ProviderFactories: testAccProtoV6ProviderFactories,
		Steps: []resource.TestStep{
			// Create and Read testing
			{
				Config: testAccMonitorResourceConfig(name),
				Check: resource.ComposeAggregateTestCheckFunc(
					resource.TestCheckResourceAttrSet("groundcover_monitor.test", "id"),
					resource.TestCheckResourceAttrSet("groundcover_monitor.test", "monitor_yaml"),
					// Check the YAML contains our title
					resource.TestMatchResourceAttr("groundcover_monitor.test", "monitor_yaml", regexp.MustCompile(name)),
				),
			},
			// ImportState testing
			{
				ResourceName:            "groundcover_monitor.test",
				ImportState:             true,
				ImportStateVerify:       true,
				ImportStateVerifyIgnore: []string{"monitor_yaml"}, // YAML may not be identical after import
			},
			// Update and Read testing
			{
				Config: testAccMonitorResourceConfig(updatedName),
				Check: resource.ComposeAggregateTestCheckFunc(
					resource.TestCheckResourceAttrSet("groundcover_monitor.test", "monitor_yaml"),
					resource.TestMatchResourceAttr("groundcover_monitor.test", "monitor_yaml", regexp.MustCompile(updatedName)),
				),
			},
			// Delete testing automatically occurs in TestCase
		},
	})
}

func TestAccMonitorResource_complex(t *testing.T) {
	name := acctest.RandomWithPrefix("test-monitor-complex")

	resource.Test(t, resource.TestCase{
		PreCheck:                 func() { testAccPreCheck(t) },
		ProtoV6ProviderFactories: testAccProtoV6ProviderFactories,
		Steps: []resource.TestStep{
			// Create with complex monitor configuration
			{
				Config: testAccMonitorResourceConfigComplex(name),
				Check: resource.ComposeAggregateTestCheckFunc(
					resource.TestCheckResourceAttrSet("groundcover_monitor.test", "monitor_yaml"),
					// Check that YAML contains expected elements
					resource.TestMatchResourceAttr("groundcover_monitor.test", "monitor_yaml", regexp.MustCompile("title")),
					resource.TestMatchResourceAttr("groundcover_monitor.test", "monitor_yaml", regexp.MustCompile("model")),
					resource.TestMatchResourceAttr("groundcover_monitor.test", "monitor_yaml", regexp.MustCompile("severity")),
				),
			},
		},
	})
}

func TestAccMonitorResource_disappears(t *testing.T) {
	name := acctest.RandomWithPrefix("test-monitor")

	resource.Test(t, resource.TestCase{
		PreCheck:                 func() { testAccPreCheck(t) },
		ProtoV6ProviderFactories: testAccProtoV6ProviderFactories,
		Steps: []resource.TestStep{
			{
				Config: testAccMonitorResourceConfig(name),
				Check: resource.ComposeAggregateTestCheckFunc(
					testAccCheckMonitorResourceExists("groundcover_monitor.test"),
					testAccCheckMonitorResourceDisappears("groundcover_monitor.test"),
				),
				ExpectNonEmptyPlan: true,
			},
		},
	})
}

// TestAccMonitorResource_trailingNewline tests that monitors with trailing newlines
// do not cause apply loops. This simulates the issue where the server returns YAML
// with different formatting (including trailing newlines) and verifies that the
// normalization fixes prevent unnecessary updates.
func TestAccMonitorResource_trailingNewline(t *testing.T) {
	name := acctest.RandomWithPrefix("test-monitor-newline")

	resource.Test(t, resource.TestCase{
		PreCheck:                 func() { testAccPreCheck(t) },
		ProtoV6ProviderFactories: testAccProtoV6ProviderFactories,
		Steps: []resource.TestStep{
			// Step 1: Create monitor with trailing newlines in YAML
			{
				Config: testAccMonitorResourceConfigWithTrailingNewline(name),
				Check: resource.ComposeAggregateTestCheckFunc(
					resource.TestCheckResourceAttrSet("groundcover_monitor.test", "id"),
					resource.TestCheckResourceAttrSet("groundcover_monitor.test", "monitor_yaml"),
					resource.TestMatchResourceAttr("groundcover_monitor.test", "monitor_yaml", regexp.MustCompile(name)),
					testAccCheckMonitorResourcePrintDetails("groundcover_monitor.test"),
				),
			},
			// Step 2: Apply the same config again - should not detect changes (no apply loop)
			// This verifies that the normalization fixes prevent false drift detection
			{
				Config: testAccMonitorResourceConfigWithTrailingNewline(name),
				Check: resource.ComposeAggregateTestCheckFunc(
					resource.TestCheckResourceAttrSet("groundcover_monitor.test", "id"),
					resource.TestCheckResourceAttrSet("groundcover_monitor.test", "monitor_yaml"),
					resource.TestMatchResourceAttr("groundcover_monitor.test", "monitor_yaml", regexp.MustCompile(name)),
				),
				// ExpectNonEmptyPlan is false by default, meaning we expect no changes
				// If there were an apply loop, this step would fail or show changes
			},
			// Step 3: Apply one more time to be absolutely sure there's no apply loop
			{
				Config: testAccMonitorResourceConfigWithTrailingNewline(name),
				Check: resource.ComposeAggregateTestCheckFunc(
					resource.TestCheckResourceAttrSet("groundcover_monitor.test", "id"),
					resource.TestCheckResourceAttrSet("groundcover_monitor.test", "monitor_yaml"),
				),
			},
			// Delete testing automatically occurs in TestCase
		},
	})
}

func testAccMonitorResourceConfig(name string) string {
	return fmt.Sprintf(`
resource "groundcover_monitor" "test" {
  monitor_yaml = <<-YAML
title: %[1]s
display:
  header: %[1]s Test Monitor
  description: Test monitor created by acceptance tests
severity: critical
model:
  queries:
    - name: test_query
      dataType: metrics
      pipeline:
        function:
          name: sum_over_time
          pipelines:
            - metric: up
          args:
          - 5m
  thresholds:
    - name: threshold_1
      inputName: test_query
      operator: gt
      values:
        - 1
evaluationInterval:
  interval: 1m
  pendingFor: 1m
measurementType: state
YAML
}
`, name)
}

func testAccMonitorResourceConfigComplex(name string) string {
	return fmt.Sprintf(`
resource "groundcover_monitor" "test" {
  monitor_yaml = <<-YAML
title: %[1]s Complex Monitor
display:
  header: %[1]s Complex Test Monitor
  description: Complex test monitor with multiple conditions
  resourceHeaderLabels:
    - namespace
    - workload
  contextHeaderLabels:
    - cluster
severity: critical
model:
  queries:
    - name: complex_query
      dataType: metrics
      pipeline:
        function:
          name: avg_over_time
          pipelines:
            - function:
                name: avg_by
                args:
                  - container
                  - env
                pipelines:
                  - function:
                      name: rate
                      pipelines:
                        - metric: http_requests_total
          args:
          - 5m
      conditions:
        - filters:
            - op: match
              value: production
          key: environment
          origin: root
          type: string
  thresholds:
    - name: high_rate_threshold
      inputName: complex_query
      operator: gt
      values:
        - 1000
labels:
  team: platform
  environment: production
annotations: 
  description: High request rate detected for {{ .Labels.workload }}
  summary: Request rate exceeds threshold
  runbook_url: https://example.com/runbooks/high-rate
executionErrorState: OK
noDataState: OK
evaluationInterval:
  interval: 5m
  pendingFor: 2m
measurementType: state
YAML
}
`, name)
}

func testAccCheckMonitorResourceExists(n string) resource.TestCheckFunc {
	return func(s *terraform.State) error {
		rs, ok := s.RootModule().Resources[n]
		if !ok {
			return fmt.Errorf("Not found: %s", n)
		}

		if rs.Primary.ID == "" {
			return fmt.Errorf("No Monitor ID is set")
		}

		return nil
	}
}

// testAccCheckMonitorResourcePrintDetails prints the monitor ID and YAML for verification
func testAccCheckMonitorResourcePrintDetails(n string) resource.TestCheckFunc {
	return func(s *terraform.State) error {
		rs, ok := s.RootModule().Resources[n]
		if !ok {
			return fmt.Errorf("Not found: %s", n)
		}

		monitorID := rs.Primary.ID
		monitorYaml := rs.Primary.Attributes["monitor_yaml"]

		fmt.Printf("\n✅ Monitor created successfully!\n")
		fmt.Printf("   Monitor ID: %s\n", monitorID)
		fmt.Printf("   Monitor YAML (first 200 chars): %s\n", func() string {
			if len(monitorYaml) > 200 {
				return monitorYaml[:200] + "..."
			}
			return monitorYaml
		}())
		fmt.Printf("   Full YAML length: %d characters\n\n", len(monitorYaml))

		return nil
	}
}

func testAccCheckMonitorResourceDisappears(n string) resource.TestCheckFunc {
	return func(s *terraform.State) error {
		rs, ok := s.RootModule().Resources[n]
		if !ok {
			return fmt.Errorf("Not found: %s", n)
		}

		if rs.Primary.ID == "" {
			return fmt.Errorf("No Monitor ID is set")
		}

		// Create a provider client to delete the resource
		ctx := context.Background()

		// Get environment variables for client configuration
		apiKey := os.Getenv("GROUNDCOVER_API_KEY")
		orgName := os.Getenv("GROUNDCOVER_BACKEND_ID")
		apiURL := os.Getenv("GROUNDCOVER_API_URL")
		if apiURL == "" {
			apiURL = "https://api.groundcover.io"
		}

		// Create the client wrapper
		client, err := NewSdkClientWrapper(ctx, apiURL, apiKey, orgName)
		if err != nil {
			return fmt.Errorf("Failed to create client: %v", err)
		}

		// Delete the resource using the client
		if err := client.DeleteMonitor(ctx, rs.Primary.ID); err != nil {
			return fmt.Errorf("Failed to delete monitor: %v", err)
		}

		return nil
	}
}

// testAccMonitorResourceConfigWithTrailingNewline creates a monitor config with trailing newlines
// to simulate the issue where YAML formatting differences cause apply loops
func testAccMonitorResourceConfigWithTrailingNewline(name string) string {
	return fmt.Sprintf(`
resource "groundcover_monitor" "test" {
  monitor_yaml = <<-YAML
title: %[1]s
display:
  header: %[1]s Test Monitor
  description: Test monitor with trailing newlines
severity: critical
model:
  queries:
    - name: test_query
      dataType: metrics
      pipeline:
        function:
          name: sum_over_time
          pipelines:
            - metric: up
          args:
          - 5m
  thresholds:
    - name: threshold_1
      inputName: test_query
      operator: gt
      values:
        - 1
evaluationInterval:
  interval: 1m
  pendingFor: 1m
measurementType: state

YAML
}
`, name)
}

// TestAccMonitorResource_multilinePipeSyntax tests that monitors with multiline pipe syntax (|)
// for title and header fields do not cause apply loops. This simulates the issue shown in the
// image where `title: |` followed by the value on the next line should be normalized to `title: value`.
func TestAccMonitorResource_multilinePipeSyntax(t *testing.T) {
	name := acctest.RandomWithPrefix("test-monitor-pipe")
	titleValue := fmt.Sprintf("CloudSql Connection Count %s", name)
	headerValue := fmt.Sprintf("CloudSql Connection Count %s", name)

	resource.Test(t, resource.TestCase{
		PreCheck:                 func() { testAccPreCheck(t) },
		ProtoV6ProviderFactories: testAccProtoV6ProviderFactories,
		Steps: []resource.TestStep{
			// Step 1: Create monitor with multiline pipe syntax (|) for title and header
			{
				Config: testAccMonitorResourceConfigWithMultilinePipe(titleValue, headerValue),
				Check: resource.ComposeAggregateTestCheckFunc(
					resource.TestCheckResourceAttrSet("groundcover_monitor.test", "id"),
					resource.TestCheckResourceAttrSet("groundcover_monitor.test", "monitor_yaml"),
					resource.TestMatchResourceAttr("groundcover_monitor.test", "monitor_yaml", regexp.MustCompile(regexp.QuoteMeta(titleValue))),
					testAccCheckMonitorResourcePrintDetails("groundcover_monitor.test"),
				),
			},
			// Step 2: Apply the same config again - should not detect changes (no apply loop)
			// This verifies that semantic comparison treats `title: |\nvalue` and `title: value` as equivalent
			{
				Config: testAccMonitorResourceConfigWithMultilinePipe(titleValue, headerValue),
				Check: resource.ComposeAggregateTestCheckFunc(
					resource.TestCheckResourceAttrSet("groundcover_monitor.test", "id"),
					resource.TestCheckResourceAttrSet("groundcover_monitor.test", "monitor_yaml"),
					resource.TestMatchResourceAttr("groundcover_monitor.test", "monitor_yaml", regexp.MustCompile(regexp.QuoteMeta(titleValue))),
				),
			},
			// Step 3: Apply one more time to be absolutely sure there's no apply loop
			{
				Config: testAccMonitorResourceConfigWithMultilinePipe(titleValue, headerValue),
				Check: resource.ComposeAggregateTestCheckFunc(
					resource.TestCheckResourceAttrSet("groundcover_monitor.test", "id"),
					resource.TestCheckResourceAttrSet("groundcover_monitor.test", "monitor_yaml"),
				),
			},
		},
	})
}

// testAccMonitorResourceConfigWithMultilinePipe creates a monitor config using multiline pipe syntax (|)
// for title and header fields. This tests that single-line values using multiline pipe syntax
// (e.g., `title: |\n  value`) are normalized to simple string format (e.g., `title: value`)
// because Grafana/monitor API doesn't accept multiline pipe syntax for single-line values.
func testAccMonitorResourceConfigWithMultilinePipe(titleValue, headerValue string) string {
	return fmt.Sprintf(`
resource "groundcover_monitor" "test" {
  monitor_yaml = <<-YAML
title: |
  %s
display:
  header: |
    %s
  description: Test monitor with multiline pipe syntax
severity: critical
model:
  queries:
    - name: test_query
      dataType: metrics
      pipeline:
        function:
          name: sum_over_time
          pipelines:
            - metric: up
          args:
          - 5m
  thresholds:
    - name: threshold_1
      inputName: test_query
      operator: gt
      values:
        - 1
evaluationInterval:
  interval: 1m
  pendingFor: 1m
measurementType: state
YAML
}
`, titleValue, headerValue)
}

func TestAccMonitorResource_applyLoopIssue(t *testing.T) {
	title := acctest.RandomWithPrefix("k8s eu-povs node not ready")

	resource.Test(t, resource.TestCase{
		PreCheck:                 func() { testAccPreCheck(t) },
		ProtoV6ProviderFactories: testAccProtoV6ProviderFactories,
		Steps: []resource.TestStep{
			// Step 1: Create monitor with the exact YAML from monitor test.yml
			{
				Config: testAccMonitorResourceConfigApplyLoop(title),
				Check: resource.ComposeAggregateTestCheckFunc(
					resource.TestCheckResourceAttrSet("groundcover_monitor.test", "id"),
					resource.TestCheckResourceAttrSet("groundcover_monitor.test", "monitor_yaml"),
					resource.TestMatchResourceAttr("groundcover_monitor.test", "monitor_yaml", regexp.MustCompile(regexp.QuoteMeta(title))),
					testAccCheckMonitorResourcePrintDetails("groundcover_monitor.test"),
				),
			},
			// Step 2: Apply the same config again - should not detect changes (no apply loop)
			// This is the critical test - if there's an apply loop, this step will show changes
			{
				Config: testAccMonitorResourceConfigApplyLoop(title),
				Check: resource.ComposeAggregateTestCheckFunc(
					resource.TestCheckResourceAttrSet("groundcover_monitor.test", "id"),
					resource.TestCheckResourceAttrSet("groundcover_monitor.test", "monitor_yaml"),
					resource.TestMatchResourceAttr("groundcover_monitor.test", "monitor_yaml", regexp.MustCompile(regexp.QuoteMeta(title))),
				),
				// ExpectNonEmptyPlan is false by default, meaning we expect no changes
				// If there were an apply loop, this step would fail or show changes
			},
			// Step 3: Apply one more time to be absolutely sure there's no apply loop
			{
				Config: testAccMonitorResourceConfigApplyLoop(title),
				Check: resource.ComposeAggregateTestCheckFunc(
					resource.TestCheckResourceAttrSet("groundcover_monitor.test", "id"),
					resource.TestCheckResourceAttrSet("groundcover_monitor.test", "monitor_yaml"),
				),
			},
		},
	})
}

// testAccMonitorResourceConfigApplyLoop creates a monitor config that matches the user's
// monitor test.yml file.
func testAccMonitorResourceConfigApplyLoop(title string) string {
	// This is the exact YAML from monitor test.yml
	yaml := fmt.Sprintf(`title: %s
display:
  header: %s
  contextHeaderLabels:
  - cluster
  - node
  - environment
  - cluster
  - env
  description: is not ready
severity: error
measurementType: state
model:
  queries:
  - name: threshold_input_query
<<<<<<< HEAD
=======
    # trailing space after status="true"}) tests yaml normalization
>>>>>>> 3def58d0
    expression: sum(kube_node_status_condition{cluster="eu-povs", condition="Ready",status="true"}) 
      by (cluster, node, environment) > 0
    datasourceType: prometheus
    queryType: instant
    rollup:
      function: last
      time: 10m
  thresholds:
  - name: threshold_1
    inputName: threshold_input_query
    operator: gt
    values:
    - 0
annotations:
  Pagerduty_Incidents: enabled
  Slack-Prod-Alerts: enabled
executionErrorState: Error
noDataState: OK
evaluationInterval:
  interval: 5m0s
  pendingFor: 5m0s
<<<<<<< HEAD
notificationSettings:
    renotificationInterval: 2h
=======
>>>>>>> 3def58d0
isPaused: true`, title, title)

	return fmt.Sprintf(`
resource "groundcover_monitor" "test" {
  monitor_yaml = <<-YAML
%s
YAML
}
`, yaml)
}

// TestAccMonitorResource_multilineExpression tests that monitors with multiline expressions
// (where the expression spans multiple lines with trailing spaces) do not cause apply loops.
// This tests the specific issue where the API returns expressions on a single line, but the
// input has them split across lines with trailing spaces.
func TestAccMonitorResource_multilineExpression(t *testing.T) {
	name := acctest.RandomWithPrefix("test-monitor-multiline-expr")

	resource.Test(t, resource.TestCase{
		PreCheck:                 func() { testAccPreCheck(t) },
		ProtoV6ProviderFactories: testAccProtoV6ProviderFactories,
		Steps: []resource.TestStep{
			// Step 1: Create monitor with multiline expression (trailing space + continuation)
			{
				Config: testAccMonitorResourceConfigMultilineExpression(name),
				Check: resource.ComposeAggregateTestCheckFunc(
					resource.TestCheckResourceAttrSet("groundcover_monitor.test", "id"),
					resource.TestCheckResourceAttrSet("groundcover_monitor.test", "monitor_yaml"),
					resource.TestMatchResourceAttr("groundcover_monitor.test", "monitor_yaml", regexp.MustCompile(regexp.QuoteMeta(name))),
					testAccCheckMonitorResourcePrintDetails("groundcover_monitor.test"),
				),
			},
			// Step 2: Plan with the same config - should show no changes (no apply loop)
			// This explicitly verifies that multiline expressions are normalized correctly
			// and don't cause drift. If there were an apply loop, this would show changes.
			{
				Config:             testAccMonitorResourceConfigMultilineExpression(name),
				PlanOnly:           true,
				ExpectNonEmptyPlan: false, // Explicitly expect no changes - this is the key check for apply loop
			},
			// Step 3: Apply the same config again - should not detect changes (no apply loop)
			// This verifies that applying doesn't trigger updates
			{
				Config: testAccMonitorResourceConfigMultilineExpression(name),
				Check: resource.ComposeAggregateTestCheckFunc(
					resource.TestCheckResourceAttrSet("groundcover_monitor.test", "id"),
					resource.TestCheckResourceAttrSet("groundcover_monitor.test", "monitor_yaml"),
					resource.TestMatchResourceAttr("groundcover_monitor.test", "monitor_yaml", regexp.MustCompile(regexp.QuoteMeta(name))),
				),
				ExpectNonEmptyPlan: false, // Explicitly expect no changes
			},
			// Step 4: Plan one more time to be absolutely sure there's no apply loop
			{
				Config:             testAccMonitorResourceConfigMultilineExpression(name),
				PlanOnly:           true,
				ExpectNonEmptyPlan: false, // Explicitly expect no changes
			},
		},
	})
}

// testAccMonitorResourceConfigMultilineExpression creates a monitor config with a multiline expression
// that has a trailing space on the first line and continuation on the next line. This simulates
// the exact issue where the API returns the expression on a single line, but the input has it
// split across lines with trailing spaces.
func testAccMonitorResourceConfigMultilineExpression(name string) string {
	return fmt.Sprintf(`
resource "groundcover_monitor" "test" {
  monitor_yaml = <<-YAML
title: %s
display:
  header: %s
  description: Test monitor with multiline expression
severity: error
measurementType: state
model:
  queries:
  - name: threshold_input_query
    expression: sum(kube_node_status_condition{cluster="test", condition="Ready",status="true"}) 
      by (cluster, node, environment) > 0
    datasourceType: prometheus
    queryType: instant
    rollup:
      function: last
      time: 10m
  thresholds:
  - name: threshold_1
    inputName: threshold_input_query
    operator: gt
    values:
    - 0
executionErrorState: Error
noDataState: OK
evaluationInterval:
  interval: 5m0s
  pendingFor: 5m0s
isPaused: true
YAML
}
`, name, name)
}<|MERGE_RESOLUTION|>--- conflicted
+++ resolved
@@ -499,10 +499,7 @@
 model:
   queries:
   - name: threshold_input_query
-<<<<<<< HEAD
-=======
     # trailing space after status="true"}) tests yaml normalization
->>>>>>> 3def58d0
     expression: sum(kube_node_status_condition{cluster="eu-povs", condition="Ready",status="true"}) 
       by (cluster, node, environment) > 0
     datasourceType: prometheus
@@ -524,11 +521,8 @@
 evaluationInterval:
   interval: 5m0s
   pendingFor: 5m0s
-<<<<<<< HEAD
 notificationSettings:
     renotificationInterval: 2h
-=======
->>>>>>> 3def58d0
 isPaused: true`, title, title)
 
 	return fmt.Sprintf(`
