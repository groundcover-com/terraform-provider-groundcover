--- conflicted
+++ resolved
@@ -633,7 +633,6 @@
 	})
 }
 
-<<<<<<< HEAD
 // removeExtraNewlines removes trailing newlines and reduces multiple consecutive blank lines to zero
 // This ensures consistent YAML formatting without extra spacing between fields
 func removeExtraNewlines(s string) string {
@@ -661,7 +660,8 @@
 	}
 	
 	return strings.Join(filteredLines, "\n") + "\n"
-=======
+}
+
 // isNumeric checks if a value is a numeric type
 func isNumeric(v interface{}) bool {
 	switch v.(type) {
@@ -704,7 +704,6 @@
 	default:
 		return 0, false
 	}
->>>>>>> e68e7872
 }
 
 // deepEqual performs deep comparison of data structures
