--- conflicted
+++ resolved
@@ -35,10 +35,7 @@
 	ID           types.String `tfsdk:"id"`
 	Name         types.String `tfsdk:"name"`
 	CreatedBy    types.String `tfsdk:"created_by"`
-<<<<<<< HEAD
-=======
 	CreationDate types.String `tfsdk:"creation_date"` // Deprecated: No longer provided by API v1.84.0+
->>>>>>> f6f818a7
 	Key          types.String `tfsdk:"key"`
 	Type         types.String `tfsdk:"type"`
 	RemoteConfig types.Bool   `tfsdk:"remote_config"`
@@ -71,14 +68,11 @@
 				Description: "The user who created the ingestion key.",
 				Computed:    true,
 			},
-<<<<<<< HEAD
-=======
 			"creation_date": schema.StringAttribute{
 				Description:        "The creation date of the ingestion key. Deprecated: No longer provided by API v1.84.0+",
 				Computed:           true,
 				DeprecationMessage: "This field is no longer populated by the Groundcover API as of SDK v1.84.0",
 			},
->>>>>>> f6f818a7
 			"key": schema.StringAttribute{
 				Description: "The actual key value for ingestion.",
 				Computed:    true,
@@ -168,10 +162,7 @@
 		ID:           types.StringValue(result.Name), // Use name as ID for ingestion keys
 		Name:         types.StringValue(result.Name),
 		CreatedBy:    types.StringValue(result.CreatedBy),
-<<<<<<< HEAD
-=======
 		CreationDate: types.StringNull(), // No longer provided by API
->>>>>>> f6f818a7
 		Key:          types.StringValue(result.Key),
 		Type:         types.StringValue(result.Type),
 		RemoteConfig: types.BoolValue(result.RemoteConfig), // API always returns a bool
@@ -240,10 +231,7 @@
 	ingestionKey := response[0]
 	state.ID = types.StringValue(ingestionKey.Name) // Ensure ID is set
 	state.CreatedBy = types.StringValue(ingestionKey.CreatedBy)
-<<<<<<< HEAD
-=======
 	// state.CreationDate - preserve existing value since API no longer provides it
->>>>>>> f6f818a7
 	state.Key = types.StringValue(ingestionKey.Key)
 	state.Type = types.StringValue(ingestionKey.Type)
 	state.RemoteConfig = types.BoolValue(ingestionKey.RemoteConfig)
