## 1.5.3

* Improved automatic normalization of monitor YAML to convert single-line pipe syntax to simple strings
* Improved semantic comparison to ignore formatting differences (trailing newlines, multiline syntax)
<<<<<<< HEAD
* Updated groundcover SDK from v1.28.0 to v1.136.0
=======
* Added normalization for expression fields to handle multiline formatting differences (e.g., expressions split across lines with trailing spaces vs single-line expressions returned by API)
>>>>>>> 3def58d0

## 1.5.2

* Added GCP and Azure examples to data integration resource documentation

## 1.5.1

* Fixed monitor drift detection false positives causing apply-loops when server returns numeric values in scientific notation (e.g., `5e+06` vs `5000000`)
* Fixed monitor drift detection to ignore `link` field and empty `description`/`annotations` fields that the server doesn't persist

## 1.5.0

* Added secret resource for securely storing sensitive values (API keys, passwords, credentials) and receiving reference IDs for use in other resources

## 1.4.2

* Added automatic retry with exponential backoff for 429 rate limit errors at the HTTP transport level, improving reliability for users provisioning larger scale infrastructure

## 1.4.1

* Fixed policy resource state upgrade from v0.1.x to properly transform data_scope schema (added disabled field and advanced block support)

## 1.4.0

* Added metrics aggregation resource for configuring metrics aggregation rules (singleton resource)
* Updated groundcover SDK from v1.89.0 to v1.126.0

## 1.3.0

* Added advanced data scope support for policy resource, enabling per-data-type filtering rules (logs, metrics, traces, events, workloads)
* Improved docs and examples for monitors, dashboards and data integrations

## 1.2.0

* Added data integration resource for managing data integrations in Groundcover

## 1.1.1

* Fixed dashboard resource team field to properly handle null/empty values without causing drift
* Fixed dashboard updates to work in-place instead of requiring destroy/recreate operations
* Fixed API URL normalization to properly handle malformed URLs and missing https:// prefix

## 1.1.0

* Added dashboard resource for managing Groundcover dashboards
* Fixed ingestion key resource compatibility with SDK v1.84.0 (deprecated creation_date field)
* Updated Groundcover SDK from v1.41.0 to v1.84.0

## 1.0.0

* Aligned and improved documentation for the first stable release milestone
## 0.8.0

* Added `backend_id` as the new standard configuration option (replaces `org_name`, which remains supported for backwards compatibility)
* Added support for in-cloud backend configuration via `GROUNDCOVER_INCLOUD_BACKEND_ID`
* Updated Go version to 1.24

## 0.7.4

* Fixed drift detection with time normalization and empty field removal
* Added state upgrader for policies to handle schema changes

## 0.7.3

* Made `api_url` optional, defaults to production URL

## 0.7.2

* Security updates for dependencies (cloudflare/circl, cli/go-gh)

## 0.7.1

* Fixed duplicate test runs in CI pipeline

## 0.7.0

* Added ingestion key resource for in-cloud backends
* Enhanced test coverage for all resources

## 0.6.0

* Added logs pipeline resource
* Improved YAML parsing utilities

## 0.5.0

* Upgraded the terraform plugin framework module to support terraform v0.12+

## 0.4.0

* Fixed a critical issue with monitor provisioning where some fields like `contextHeaderLabels` and `evaluationInterval` were not updated<|MERGE_RESOLUTION|>--- conflicted
+++ resolved
@@ -2,11 +2,8 @@
 
 * Improved automatic normalization of monitor YAML to convert single-line pipe syntax to simple strings
 * Improved semantic comparison to ignore formatting differences (trailing newlines, multiline syntax)
-<<<<<<< HEAD
+* Added normalization for expression fields to handle multiline formatting differences (e.g., expressions split across lines with trailing spaces vs single-line expressions returned by API)
 * Updated groundcover SDK from v1.28.0 to v1.136.0
-=======
-* Added normalization for expression fields to handle multiline formatting differences (e.g., expressions split across lines with trailing spaces vs single-line expressions returned by API)
->>>>>>> 3def58d0
 
 ## 1.5.2
 
